--- conflicted
+++ resolved
@@ -741,13 +741,11 @@
   else
     document.getElementById('fileInput').value = null;
 
-<<<<<<< HEAD
   if ('disableWorker' in params)
     PDFJS.disableWorker = params['disableWorker'] === 'true' ? true : false;
-=======
+
   var sidebarScrollView = document.getElementById('sidebarScrollView');
   sidebarScrollView.addEventListener('scroll', updateThumbViewArea, true);
->>>>>>> d29e39d7
 }, true);
 
 window.addEventListener('unload', function webViewerUnload(evt) {

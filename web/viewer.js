--- conflicted
+++ resolved
@@ -1885,19 +1885,17 @@
       PDFView.sidebarOpen = outerContainer.classList.contains('sidebarOpen');
       PDFView.renderHighestPriority();
     });
-<<<<<<< HEAD
-
-  if (PDFJS.isFirefoxExtension &&
-      FirefoxCom.requestSync('getLoadingType') == 'passive') {
-    PDFView.setTitleUsingUrl(file);
-    PDFView.initPassiveLoading();
-  } else
-    PDFView.open(file, 0);
-=======
+
+//#if (FIREFOX || MOZCENTRAL)
+//if (FirefoxCom.requestSync('getLoadingType') == 'passive') {
+//  PDFView.setTitleUsingUrl(file);
+//  PDFView.initPassiveLoading();
+//}
+//#endif
+
 //#if !B2G
   PDFView.open(file, 0);
 //#endif
->>>>>>> 590c6c41
 }, true);
 
 function updateViewarea() {
@@ -1985,13 +1983,8 @@
   };
 
   var file = files[0];
-<<<<<<< HEAD
-  fileReader.readAsBinaryString(file);
+  fileReader.readAsArrayBuffer(file);
   PDFView.setTitleUsingUrl(file.name);
-=======
-  fileReader.readAsArrayBuffer(file);
-  document.title = file.name;
->>>>>>> 590c6c41
 
   // URL does not reflect proper document location - hiding some icons.
   document.getElementById('viewBookmark').setAttribute('hidden', 'true');
